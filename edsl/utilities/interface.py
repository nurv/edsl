"""A module for displaying data in various formats."""

from html import escape
from IPython.display import HTML
from IPython.display import display as ipython_diplay

# from PIL import Image, ImageDraw, ImageFont
from rich.console import Console
from rich.table import Table


def gen_html_sandwich(html_inner, interactive=False):
    """Wrap the inner HTML content in a header and footer to make a complete HTML document."""
    return html_inner
    if interactive:
        html_header = """
            <html>
            <head>
            <script src="https://ajax.googleapis.com/ajax/libs/jquery/3.7.1/jquery.min.js"></script>
            <link rel="stylesheet" href="https://cdn.datatables.net/1.13.6/css/jquery.dataTables.css" />
            <script src="https://cdn.datatables.net/1.13.6/js/jquery.dataTables.js"></script>
            <style>
                table {
                    font-family: Arial, sans-serif;
                    border-collapse: collapse;
                    width: 100%;
                }
                
                td, th {
                    border: 1px solid #dddddd;
                    text-align: left;
                    padding: 8px;
                }
                
                tr:nth-child(even) {
                    background-color: #dddddd;
                }
            </style>
            <script>
            $(document).ready( function () {
                $('#myTable').DataTable();
            } )
            </script>
            </head>
            <body>
        """
    else:
        html_header = """
            <html>
            <head>
            <style>
                table {
                    font-family: Arial, sans-serif;
                    border-collapse: collapse;
                    width: 100%;
                }
                
                td, th {
                    border: 1px solid #dddddd;
                    text-align: left;
                    padding: 8px;
                }
                
                tr:nth-child(even) {
                    background-color: #dddddd;
                }
            </style>
            </head>
            <body>
        """

    html_footer = """
        </body>
        </html>
    """
    return html_header + html_inner + html_footer


def view_html(html):
    """Display HTML content in a web browser."""
    import tempfile
    import webbrowser

    with tempfile.NamedTemporaryFile("w", delete=False, suffix=".html") as f:
        url = "file://" + f.name
        # Write the HTML content to the file
        f.write(html)

    # Open the URL in the web browser
    webbrowser.open(url)


def human_readable_labeler_creator():
    """Create a function that maps thread ids to human-readable labels.

    It is structured as a closure, so that the mapping is persistent.
    I.e., when the returned function is called, it will use the same
    dictionary to map thread ids to human-readable labels if it's seen that ID
    before; otherwise, it will add a new entry to the dictionary.
    This will persist across calls to the function.
    """
    d = {}

    def func(thread_id):
        if thread_id in d:
            return d[thread_id]
        else:
            d[thread_id] = len(d)
            return d[thread_id]

    return func


def get_multiline_textsize(text, font):
    """Get the size of the text when it is drawn on an image."""
    lines = text.split("\n")

    # Initialize width and height
    max_width = 0
    total_height = 0

    for line in lines:
        # Get the size of the text for the line
        box = font.getbbox(line)
        width, height = box[2], box[3]

        # Update max_width if width of the current line is greater than max_width
        max_width = max(max_width, width)

        # Add height to total_height
        total_height += height

    return max_width, total_height


# def create_image(console, image_filename):
#     """Create an image from the console output."""
#     font_size = 15

#     text = console.export_text()  # Get the console output as text.

#     # Create an image from the text
#     font_size = 15
#     font = ImageFont.load_default()  # Use the default font to avoid file path issues.
#     # text_width, text_height = ImageDraw.Draw(
#     #    Image.new("RGB", (100, 100))
#     # ).multiline_textsize(text, font=font)
#     text_width, text_height = get_multiline_textsize(text, font)
#     image = Image.new(
#         "RGB", (text_width + 20, text_height + 20), color=(255, 255, 255)
#     )  # Add some padding
#     d = ImageDraw.Draw(image)

#     # Draw text to image
#     d.multiline_text((10, 10), text, font=font, fill=(0, 0, 0))
#     # Save the image
#     image.save(image_filename)


def display(console, table, filename):
    """Display the table using the rich library and save it to a file if a filename is provided."""
    if filename is not None:
        with open(filename, "w") as f:
            with console.capture() as capture:
                console.print(table)
            f.write(capture.get())
        create_image(console, filename + ".png")
    else:
        console.print(table)


def print_results_long(results, max_rows=None):
    console = Console(record=True)
    table = Table(show_header=True, header_style="bold magenta")
    table.add_column("Result index", style="dim")
    table.add_column("Key", style="dim")
    table.add_column("Value", style="dim")
    list_of_dicts = results.to_dicts()
    num_rows = 0
    for i, results_dict in enumerate(list_of_dicts):
        for key, value in results_dict.items():
            table.add_row(str(i), key, str(value))
            num_rows += 1
        if max_rows is not None and num_rows >= max_rows:
            break
    console.print(table)


def print_dict_with_rich(d, key_name="Key", value_name="Value", filename=None):
    """Print a dictionary as a table using the rich library.

    Example:
    >>> print_dict_with_rich({"a": 1, "b": 2, "c": 3})
    ┏━━━━━┳━━━━━━━┓
    ┃ Key ┃ Value ┃
    ┡━━━━━╇━━━━━━━┩
    │ a   │ 1     │
    │ b   │ 2     │
    │ c   │ 3     │
    └─────┴───────┘
    """
    console = Console(record=True)
    table = Table(show_header=True, header_style="bold magenta")
    table.add_column(key_name, style="dim")
    table.add_column(value_name, style="dim")
    for key, value in d.items():
        table.add_row(key, str(value))
    console.print(table)
    # display(console, table, filename)


def print_dict_as_html_table(
    d,
    show=False,
    key_name="Key",
    value_name="Value",
    filename=None,
):
    """Print a dictionary as an HTML table.

    :param d: The dictionary to print.
    :param show: Whether to display the HTML table in the browser.
    :param key_name: The name of the key column.
    :param value_name: The name of the value column.
    :param filename: The name of the file to save the HTML table to.
    """
    # Start the HTML table
    html_table = f'<table border="1">\n<tr><th>{escape(key_name)}</th><th>{escape(value_name)}</th></tr>\n'

    # Add rows to the HTML table
    for key, value in d.items():
        html_table += (
            f"<tr><td>{escape(str(key))}</td><td>{escape(str(value))}</td></tr>\n"
        )

    # Close the HTML table
    html_table += "</table>"

    # Print the HTML table to console
    # print(html_table)

    # Write to file if a filename is provided
    if filename:
        with open(filename, "w") as file:
            file.write(html_table)
    else:
        if show:
            view_html(gen_html_sandwich(html_table))
        else:
            return html_table


def print_scenario_list(data):
    new_data = []
    for obs in data:
        try:
            _ = obs.pop("edsl_version")
            _ = obs.pop("edsl_class_name")
        except KeyError as e:
            # print(e)
            pass
        new_data.append(obs)

    columns = list(new_data[0].keys())
    console = Console(record=True)

    # Create a table object
    table = Table(show_header=True, header_style="bold magenta", show_lines=True)
    for column in columns:
        table.add_column(column, style="dim")

    for obs in new_data:
        row = [str(obs[key]) for key in columns]
        table.add_row(*row)

    console.print(table)


def print_list_of_dicts_with_rich(data, filename=None, split_at_dot=True):
<<<<<<< HEAD
    raise Exception("print_list_of_dicts_with_rich is now called print_dataset_with_rich")
=======
    import warnings

    warnings.warn(
        "print_list_of_dicts_with_rich is nowe called print_dataset_with_rich"
    )
>>>>>>> f0b5d8c3
    print_dataset_with_rich(data, filename, split_at_dot)


def print_dataset_with_rich(data, filename=None, split_at_dot=True):
    """Initialize console object."""
    """
    The list seems superfluous.
    This prints a list of dictionaries as a table using the rich library.

    >>> data = [{"a": [1, 2, 3], "b": [4, 5, 6]}]
    >>> print_list_of_dicts_with_rich(data)
    ┏━━━┳━━━┓
    ┃ a ┃ b ┃
    ┡━━━╇━━━┩
    │ 1 │ 4 │
    ├───┼───┤
    │ 2 │ 5 │
    ├───┼───┤
    │ 3 │ 6 │
    └───┴───┘
    """
    console = Console(record=True)

    # Create a table object
    table = Table(show_header=True, header_style="bold magenta", show_lines=True)

    # Adding columns to the table
    for d in data:
        for key in d.keys():
            if split_at_dot:
                value = key.replace(".", "\n.")
            else:
                value = key
            table.add_column(value, style="dim")

    # Adding rows to the table
    num_rows = len(next(iter(data[0].values())))
    for i in range(num_rows):
        row = [str(d[key][i]) for d in data for key in d.keys()]
        table.add_row(*row)

    console.print(table)
    # display(console, table, filename)


def print_list_of_dicts_as_html_table(
    data, filename=None, interactive=True, notebook=False
):
    """Print a list of dictionaries as an HTML table.

    :param data: The list of dictionaries to print.
    :param filename: The name of the file to save the HTML table to.
    :param interactive: Whether to make the table interactive using DataTables.
    """
    html_table = '<table id="myTable" class="display">\n'
    html_table += "  <thead>\n"
    # Add the header row
    headers = [key for d in data for key in d.keys()]
    html_table += "  <tr>\n"
    for header in headers:
        html_table += f"    <th>{header}</th>\n"
    html_table += "  </tr>\n"
    html_table += "  </thead>\n</tbody>\n"

    # Determine the number of rows
    num_rows = max(len(values) for d in data for values in d.values())

    # Add the data rows
    for i in range(num_rows):
        html_table += "  <tr>\n"
        for d in data:
            for key in d.keys():
                value = d[key][i] if i < len(d[key]) else ""
                html_table += f"    <td>{value}</td>\n"
        html_table += "  </tr>\n"

    # Close the table
    html_table += "</tbody>\n"
    html_table += "</table>"

    html = gen_html_sandwich(html_table, interactive=interactive)

    # Output or save to file
    if filename:
        with open(filename, "w") as f:
            f.write(html)
    else:
        # view_html(html)
        if notebook:
            # ipython_diplay(HTML(html))
            return html
        else:
            print(html)


def print_list_of_dicts_as_markdown_table(data, filename=None):
    """Print a list of dictionaries as a Markdown table.

    :param data: The list of dictionaries to print.
    :param filename: The name of the file to save the Markdown table to.
    """
    if not data:
        print("No data provided")
        return

    # Gather all unique headers
    headers = list({key for d in data for key in d.keys()})
    markdown_table = "| " + " | ".join(headers) + " |\n"
    markdown_table += "|-" + "-|-".join(["" for _ in headers]) + "-|\n"

    num_rows = len(next(iter(data[0].values())))
    for i in range(num_rows):
        row = [str(d[key][i]) for d in data for key in d.keys()]
        # table.add_row(*row)
        markdown_table += "| " + " | ".join(row) + " |\n"

    # Output or save to file
    if filename:
        with open(filename, "w") as f:
            f.write(markdown_table)
    else:
        print(markdown_table)


def print_public_methods_with_doc(obj):
    """Print the public methods of an object along with their docstrings."""
    console = Console()
    public_methods_with_docstrings = [
        (method, getattr(obj, method).__doc__)
        for method in dir(obj)
        if callable(getattr(obj, method))
        and not method.startswith("_")
        and method != "methods"
    ]

    for method, doc in public_methods_with_docstrings:
        if doc:
            console.print(f"[bold]{method}:[/bold]", style="green")
            console.print(f"\t{doc.strip()}", style="yellow")


def print_table_with_rich(data, filename=None):
    """Print a list of dictionaries as a table using the rich library.

    Example:
    >>> data = [{"a": 1, "b": 2, "c": 3}]
    >>> print_table_with_rich(data)
    ┏━━━┳━━━┳━━━┓
    ┃ a ┃ b ┃ c ┃
    ┡━━━╇━━━╇━━━┩
    │ 1 │ 2 │ 3 │
    └───┴───┴───┘
    >>> data = [{"a": 1, "b": 2, "c": 3},{"a": 2, "b": 9, "c": 8}]
    >>> print_table_with_rich(data)
    ┏━━━┳━━━┳━━━┓
    ┃ a ┃ b ┃ c ┃
    ┡━━━╇━━━╇━━━┩
    │ 1 │ 2 │ 3 │
    │ 2 │ 9 │ 8 │
    └───┴───┴───┘
    """
    # Initialize a console object - expects a list of dictionaries
    console = Console(record=True)

    # Create a new table
    table = Table(show_header=True, header_style="bold magenta", row_styles=["", "dim"])

    # Check if data is empty; if it is, exit
    if not data:
        console.print("No data provided!")
        return

    # Add columns based on keys in the first dictionary
    for key in data[0].keys():
        table.add_column(key, style="dim")

    # Add rows to the table
    for row in data:
        table.add_row(*[str(value) for value in row.values()])

    display(console, table, filename)


if __name__ == "__main__":
    # print_dict_as_html_table({"a": 1, "b": 2, "c": 3})
    import doctest

    doctest.testmod()
    # print_list_of_dicts_with_rich([{"a": [1, 2, 3], "b": [4, 5, 6]}])
    # print_dict_as_html_table({"a": 1, "b": 2, "c": 3}, filename="test.html")
    # print_dict_as_html_table({"a": 1, "b": 2, "c": 3}, show=True)
    # print_dict_as_html_table({"a": 1, "b": 2, "c": 3}, filename="test.html", show=True)
    # print_dict_as_html_table({"a": 1, "b": 2, "c": 3}, filename="test.html", show=False)
    # print_dict_as_html_table({"a": 1, "b": 2, "c": 3}, filename="test.html", show=True)
    # print_dict_as_html_table({"a": 1, "b": 2, "c": 3}, filename="test.html", show=False)
    # print_dict_as_html_table({"a": 1, "b": 2, "c": 3}, filename="test.html", show=True)
    # print_dict_as_html_table({"a": 1, "b": 2, "c": 3}, filename="test.html", show=False)
    # print_dict_as_html_table({"a": 1, "b": 2, "c": 3}, filename="test.html", show=True)
    # print_dict_as_html_table({"a": 1, "b": 2, "c": 3}, filename="test.html", show=False)
    # print_dict_as_html_table({"a": 1, "b": 2, "c": 3}, filename="test.html", show=True)
    # print_dict_as_html_table({"a": 1, "b": 2, "c": 3}, filename="test.html", show=False)
    # print_dict_as_html_table({"a": 1, "b": 2, "c": 3}, filename="test.html", show=True)
    # print_dict_as_html_table({"a": 1, "b": 2, "c": 3}, filename="test.html", show=False)
    # print_dict_as_html_table({"a": 1, "b": 2, "c<|MERGE_RESOLUTION|>--- conflicted
+++ resolved
@@ -277,16 +277,7 @@
 
 
 def print_list_of_dicts_with_rich(data, filename=None, split_at_dot=True):
-<<<<<<< HEAD
     raise Exception("print_list_of_dicts_with_rich is now called print_dataset_with_rich")
-=======
-    import warnings
-
-    warnings.warn(
-        "print_list_of_dicts_with_rich is nowe called print_dataset_with_rich"
-    )
->>>>>>> f0b5d8c3
-    print_dataset_with_rich(data, filename, split_at_dot)
 
 
 def print_dataset_with_rich(data, filename=None, split_at_dot=True):

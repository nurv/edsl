--- conflicted
+++ resolved
@@ -26,10 +26,6 @@
         >>> len(d)
         4
         """
-<<<<<<< HEAD
-=======
-        # breakpoint()
->>>>>>> a4c909d4
         _, values = list(self.data[0].items())[0]
         return len(values)
     
@@ -91,7 +87,6 @@
 
         return data_to_html(self.data)
 
-<<<<<<< HEAD
     def shuffle(self, seed = None) -> Dataset:
         """Return a new dataset with the observations shuffled.
         
@@ -99,9 +94,6 @@
         >>> d.shuffle(seed=0)
         Dataset([{'a.b': [3, 1, 2, 4]}])
         """
-=======
-    def shuffle(self, seed=None) -> Dataset:
->>>>>>> a4c909d4
         if seed is not None:
             random.seed(seed)
 
@@ -115,7 +107,6 @@
             entry[key] = [values[i] for i in indices]
 
         return self
-<<<<<<< HEAD
     
     def sample(self, n:int = None, frac:float = None, with_replacement:bool = True, seed = Union[str, int, float]) -> Dataset:
         """Return a new dataset with a sample of the observations.
@@ -134,16 +125,6 @@
         ...
         ValueError: Sample size cannot be greater than the number of available elements when sampling without replacement.
         """
-=======
-
-    def sample(
-        self,
-        n: int = None,
-        frac: float = None,
-        with_replacement: bool = True,
-        seed=None,
-    ) -> "Dataset":
->>>>>>> a4c909d4
         if seed is not None:
             random.seed(seed)
 

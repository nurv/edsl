--- conflicted
+++ resolved
@@ -79,10 +79,7 @@
 
     @property
     def token_usage(self) -> InterviewTokenUsage:
-<<<<<<< HEAD
-=======
         "Determins how many tokens were used for the interview."
->>>>>>> 40d15e5e
         cached_tokens = TokenUsage(from_cache = True)
         new_tokens = TokenUsage(from_cache = False)
         for task_creator in self.task_creators.values():
